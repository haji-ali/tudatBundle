--- conflicted
+++ resolved
@@ -7,9 +7,6 @@
 [submodule "eigen"]
 	path = eigen
 	url = https://github.com/RLovelett/eigen.git
-[submodule "cspice"]
-	path = cspice
-	url = https://github.com/magnific0/cspice.git
 [submodule "nrlmsise-00"]
 	path = nrlmsise-00
 	url = https://github.com/magnific0/nrlmsise-00.git
@@ -19,10 +16,6 @@
 [submodule "boost"]
 	path = boost
 	url = https://github.com/boostorg/boost.git
-<<<<<<< HEAD
-[submodule "pagmo"]
-	path = pagmo
-	url = https://github.com/esa/pagmo.git
 [submodule "sofa"]
 	path = sofa
 	url = https://github.com/DominicDirkx/sofa.git
@@ -32,7 +25,6 @@
 [submodule "matlabInterface"]
 	path = matlabInterface
 	url = https://github.com/aleixpinardell/tudat-matlab.git
-=======
 [submodule "pagmo2"]
 	path = pagmo2
 	url = https://github.com/esa/pagmo2.git
@@ -43,4 +35,6 @@
 	path = CoinIpopt
 	url = https://github.com/coin-or/Ipopt.git
 	branch = stable/3.12
->>>>>>> 617ee35d
+[submodule "cspice"]
+	path = cspice
+	url = https://github.com/magnific0/cspice.git
