--- conflicted
+++ resolved
@@ -27,7 +27,6 @@
 option(USE_JSONCPP  "Build JSONCPP library and example applications." OFF)
 option(USE_NRLMSISE00 "Build NRLMISE-00 library and tudat with NRLMSISE support." ON)
 option(USE_SOFA     "Build Sofa library." ON)
-option(USE_OPTIMIZATION_PACKAGE "Build PaGMO2 library and tudat::optimization package dependent on it." ON)
 option(USE_PAGMO "Build PaGMO2 library. Forced to ON if optimization package is enabled" OFF)
 option(USE_PYGMO "Build PaGMO library with Python bindings." OFF)
 
@@ -50,7 +49,7 @@
 set(BoostComponents filesystem system thread regex date_time unit_test_framework)
 # Add additional required boost componets for other libraries
 # if these are used.
-if(USE_PAGMO OR USE_OPTIMIZATION_PACKAGE)
+if(USE_PAGMO)
   list(APPEND BoostComponents serialization chrono atomic)
 endif()
 if(USE_PYGMO)
@@ -69,7 +68,7 @@
 # set(BoostSHA1 27aced5086e96c6f7b2b684bda2bd515e115da35)
 
 # Minimum boost version required for PagMO2 is 1.55
-if(USE_OPTIMIZATION_PACKAGE OR USE_PAGMO)
+if(USE_PAGMO)
   # Explode the BoostVersion string ##.##.## into boost_version;boost_release;##
   string(REPLACE "." ";" boost_v_list ${BoostVersion})
   list(GET boost_v_list 0 boost_version)
@@ -84,10 +83,6 @@
   unset(boost_v_list)
   unset(boost_version)
   unset(boost_release)
-  # Patch pagmo2 CMakeLists
-  file(COPY "${CMAKE_SOURCE_DIR}/external/CMake/CMakeLists.pagmo2.modified.txt" DESTINATION "${CMAKE_SOURCE_DIR}/pagmo2")
-  file(RENAME "${CMAKE_SOURCE_DIR}/pagmo2/CMakeLists.txt" "${CMAKE_SOURCE_DIR}/pagmo2/CMakeLists_original.txt")
-  file(RENAME "${CMAKE_SOURCE_DIR}/pagmo2/CMakeLists.pagmo2.modified.txt" "${CMAKE_SOURCE_DIR}/pagmo2/CMakeLists.txt")
 endif()
 
 # Build boost
@@ -97,7 +92,7 @@
 # SPICE
 #
 if(USE_CSPICE)
-  add_subdirectory( "${PROJECTROOT}/cspice/")  
+  add_subdirectory( "${PROJECTROOT}/cspice/")
   set_property(TARGET cspice APPEND PROPERTY COMPILE_OPTIONS "-Wno-implicit-int")
   set_property(TARGET cspice APPEND PROPERTY COMPILE_OPTIONS "-Wno-incompatible-pointer-types")
   set_property(TARGET cspice APPEND PROPERTY COMPILE_OPTIONS "-Wno-pointer-to-int-cast")
@@ -140,35 +135,13 @@
 endif()
 
 #
-<<<<<<< HEAD
-# PaGMO
-#
-# Add the PaGMO project and build
-if(USE_PAGMO)
-  OPTION(BUILD_PYGMO    "Build PaGMO with Python bindings." ${USE_PYGMO})
-  OPTION(ENABLE_TESTS   "Build PaGMO with test set."        OFF)
-  OPTION(BUILD_EXAMPLES "Build PaGMO with examples."        OFF)
-  set(CMAKE_ARCHIVE_OUTPUT_DIRECTORY "${CMAKE_CURRENT_SOURCE_DIR}/pagmo/lib"
-    CACHE PATH "Path for building static PaGMO library in.")
-  set(CMAKE_LIBRARY_OUTPUT_DIRECTORY "${CMAKE_CURRENT_SOURCE_DIR}/pagmo/lib"
-    CACHE PATH "Path for building dynamic PaGMO library in.")
-  set(CMAKE_RUNTIME_OUTPUT_DIRECTORY "${CMAKE_CURRENT_SOURCE_DIR}/pagmo/bin"
-    CACHE PATH "Path for building PaGMO binaries in.")
-  add_subdirectory( "${PROJECTROOT}/pagmo/")
-  set_property(TARGET pagmo_static APPEND PROPERTY COMPILE_OPTIONS "-Wno-expansion-to-defined")
-  set_property(TARGET pagmo_static APPEND PROPERTY COMPILE_OPTIONS "-Wno-int-in-bool-context")
-  set_property(TARGET pagmo_static APPEND PROPERTY COMPILE_OPTIONS "-Wno-maybe-uninitialized")
-  set_property(TARGET pagmo_static APPEND PROPERTY COMPILE_OPTIONS "-Wno-noexcept")
-  unset(CMAKE_ARCHIVE_OUTPUT_DIRECTORY CACHE)
-  unset(CMAKE_LIBRARY_OUTPUT_DIRECTORY CACHE)
-  unset(CMAKE_RUNTIME_OUTPUT_DIRECTORY CACHE)
-=======
 # PaGMO2
 #
 # Add the PaGMO2 project and build
-if(USE_OPTIMIZATION_PACKAGE OR USE_PAGMO)
-  option(PAGMO_BUILD_TESTS   "Build PaGMO2 with test set." OFF)
+if(USE_PAGMO)
+  option(PAGMO_BUILD_TESTS   "Build PaGMO2 with test set." ON)
   option(PAGMO_BUILD_EXAMPLES "Build PaGMO2 with examples." ON)
+  option(PAGMO_BUILD_TUTORIALS "Build PaGMO2 with tutorials." ON)
   if(USE_PYGMO)
     option(PAGMO_BUILD_PAGMO "Do not build PaGMO2" OFF)
     option(PAGMO_BUILD_PYGMO "Build PaGMO2 with Python bindings" ON)
@@ -189,7 +162,6 @@
     option(PAGMO_BUILD_PYGMO "Do not build PaGMO2 with Python bindings" ON)
     unset(pagmo_LIB_DEPENDS CACHE)
     add_subdirectory( "${PROJECTROOT}pagmo2/" )
->>>>>>> 6cb9cae7
 endif()
 
 #
@@ -201,9 +173,8 @@
 if(USE_CSPICE AND USE_JSONCPP)
   add_subdirectory( "${PROJECTROOT}/tudatExampleApplications/libraryExamples/SpiceAndJSON/")
 endif()
-if(PAGMO_BUILD_EXAMPLES)
-  add_subdirectory( "${PROJECTROOT}/tudatExampleApplications/libraryExamples/Pagmo2/HimmelblausFunction")
-  add_subdirectory( "${PROJECTROOT}/tudatExampleApplications/libraryExamples/Pagmo2/TudatExamples")
+if(USE_PAGMO)
+  add_subdirectory( "${PROJECTROOT}/tudatExampleApplications/libraryExamples/PaGMOEx")
 endif()
 
 add_subdirectory( "${PROJECTROOT}/tudatExampleApplications/templateApplication/TemplateApplication")